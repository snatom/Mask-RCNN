--- conflicted
+++ resolved
@@ -253,9 +253,5 @@
     findContours(mask, contours, hierarchy, RETR_CCOMP, CHAIN_APPROX_SIMPLE);
     drawContours(coloredRoi, contours, -1, color, 5, LINE_8, hierarchy, 100);
     coloredRoi.copyTo(frame(box), mask);
-<<<<<<< HEAD
-print ("Hactober fest");
-=======
-    print("hactober");
->>>>>>> 18a6a162
+
 }